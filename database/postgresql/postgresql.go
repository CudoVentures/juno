package postgresql

import (
	"database/sql"
	"encoding/base64"
	"fmt"
	"strings"

	"github.com/forbole/juno/v3/logging"

	"github.com/cosmos/cosmos-sdk/simapp/params"
	"github.com/lib/pq"

	_ "github.com/lib/pq" // nolint

	"github.com/forbole/juno/v3/database"
	"github.com/forbole/juno/v3/types"
<<<<<<< HEAD
=======
	"github.com/forbole/juno/v3/types/config"
>>>>>>> 6ce87955
)

// Builder creates a database connection with the given database connection info
// from config. It returns a database connection handle or an error if the
// connection fails.
func Builder(ctx *database.Context) (database.Database, error) {
	sslMode := "disable"
	if ctx.Cfg.SSLMode != "" {
		sslMode = ctx.Cfg.SSLMode
	}

	schema := "public"
	if ctx.Cfg.Schema != "" {
		schema = ctx.Cfg.Schema
	}

	connStr := fmt.Sprintf(
		"host=%s port=%d dbname=%s user=%s sslmode=%s search_path=%s",
		ctx.Cfg.Host, ctx.Cfg.Port, ctx.Cfg.Name, ctx.Cfg.User, sslMode, schema,
	)

	if ctx.Cfg.Password != "" {
		connStr += fmt.Sprintf(" password=%s", ctx.Cfg.Password)
	}

	postgresDb, err := sql.Open("postgres", connStr)
	if err != nil {
		return nil, err
	}

	// Set max open connections
	postgresDb.SetMaxOpenConns(ctx.Cfg.MaxOpenConnections)
	postgresDb.SetMaxIdleConns(ctx.Cfg.MaxIdleConnections)

	return &Database{
		Sql:            postgresDb,
		EncodingConfig: ctx.EncodingConfig,
		Logger:         ctx.Logger,
	}, nil
}

// type check to ensure interface is properly implemented
var _ database.Database = &Database{}

// Database defines a wrapper around a SQL database and implements functionality
// for data aggregation and exporting.
type Database struct {
	Sql            *sql.DB
	EncodingConfig *params.EncodingConfig
	Logger         logging.Logger
}

// createPartitionIfNotExists creates a new partition having the given partition id if not existing
func (db *Database) createPartitionIfNotExists(table string, partitionID int64) error {
	partitionTable := fmt.Sprintf("%s_%d", table, partitionID)

	stmt := fmt.Sprintf(
		"CREATE TABLE IF NOT EXISTS %s PARTITION OF %s FOR VALUES IN (%d)",
		partitionTable,
		table,
		partitionID,
	)
	_, err := db.Sql.Exec(stmt)

	if err != nil {
		return err
	}

	return nil
}

// -------------------------------------------------------------------------------------------------------------------

// HasBlock implements database.Database
func (db *Database) HasBlock(height int64) (bool, error) {
	var res bool
	err := db.Sql.QueryRow(`SELECT EXISTS(SELECT 1 FROM block WHERE height = $1);`, height).Scan(&res)
	return res, err
}

// SaveBlock implements database.Database
func (db *Database) SaveBlock(block *types.Block) error {
	sqlStatement := `
INSERT INTO block (height, hash, num_txs, total_gas, proposer_address, timestamp)
VALUES ($1, $2, $3, $4, $5, $6) ON CONFLICT DO NOTHING`

	proposerAddress := sql.NullString{Valid: len(block.ProposerAddress) != 0, String: block.ProposerAddress}
	_, err := db.Sql.Exec(sqlStatement,
		block.Height, block.Hash, block.TxNum, block.TotalGas, proposerAddress, block.Timestamp,
	)
	return err
}

// SaveTx implements database.Database
func (db *Database) SaveTx(tx *types.Tx) error {
	var partitionID int64

	partitionSize := config.Cfg.Database.PartitionSize
	if partitionSize > 0 {
		partitionID = tx.Height / partitionSize
		err := db.createPartitionIfNotExists("transaction", partitionID)
		if err != nil {
			return err
		}
	}

	return db.saveTxInsidePartition(tx, partitionID)
}

// saveTxInsidePartition stores the given transaction inside the partition having the given id
func (db *Database) saveTxInsidePartition(tx *types.Tx, partitionId int64) error {
	sqlStatement := `
INSERT INTO transaction 
(hash, height, success, messages, memo, signatures, signer_infos, fee, gas_wanted, gas_used, raw_log, logs, partition_id) 
VALUES ($1, $2, $3, $4, $5, $6, $7, $8, $9, $10, $11, $12, $13) ON CONFLICT DO NOTHING`

	var sigs = make([]string, len(tx.Signatures))
	for index, sig := range tx.Signatures {
		sigs[index] = base64.StdEncoding.EncodeToString(sig)
	}

	var msgs = make([]string, len(tx.Body.Messages))
	for index, msg := range tx.Body.Messages {
		bz, err := db.EncodingConfig.Marshaler.MarshalJSON(msg)
		if err != nil {
			return err
		}
		msgs[index] = string(bz)
	}
	msgsBz := fmt.Sprintf("[%s]", strings.Join(msgs, ","))

	feeBz, err := db.EncodingConfig.Marshaler.MarshalJSON(tx.AuthInfo.Fee)
	if err != nil {
		return fmt.Errorf("failed to JSON encode tx fee: %s", err)
	}

	var sigInfos = make([]string, len(tx.AuthInfo.SignerInfos))
	for index, info := range tx.AuthInfo.SignerInfos {
		bz, err := db.EncodingConfig.Marshaler.MarshalJSON(info)
		if err != nil {
			return err
		}
		sigInfos[index] = string(bz)
	}
	sigInfoBz := fmt.Sprintf("[%s]", strings.Join(sigInfos, ","))

	logsBz, err := db.EncodingConfig.Amino.MarshalJSON(tx.Logs)
	if err != nil {
		return err
	}

	_, err = db.Sql.Exec(sqlStatement,
		tx.TxHash, tx.Height, tx.Successful(),
		msgsBz, tx.Body.Memo, pq.Array(sigs),
		sigInfoBz, string(feeBz),
		tx.GasWanted, tx.GasUsed, tx.RawLog, string(logsBz),
		partitionId,
	)
	return err
}

// HasValidator implements database.Database
func (db *Database) HasValidator(addr string) (bool, error) {
	var res bool
	stmt := `SELECT EXISTS(SELECT 1 FROM validator WHERE consensus_address = $1);`
	err := db.Sql.QueryRow(stmt, addr).Scan(&res)
	return res, err
}

// SaveValidators implements database.Database
func (db *Database) SaveValidators(validators []*types.Validator) error {
	if len(validators) == 0 {
		return nil
	}

	stmt := `INSERT INTO validator (consensus_address, consensus_pubkey) VALUES `

	var vparams []interface{}
	for i, val := range validators {
		vi := i * 2

		stmt += fmt.Sprintf("($%d, $%d),", vi+1, vi+2)
		vparams = append(vparams, val.ConsAddr, val.ConsPubKey)
	}

	stmt = stmt[:len(stmt)-1] // Remove trailing ,
	stmt += " ON CONFLICT DO NOTHING"
	_, err := db.Sql.Exec(stmt, vparams...)
	return err
}

// SaveCommitSignatures implements database.Database
func (db *Database) SaveCommitSignatures(signatures []*types.CommitSig) error {
	if len(signatures) == 0 {
		return nil
	}

	stmt := `INSERT INTO pre_commit (validator_address, height, timestamp, voting_power, proposer_priority) VALUES `

	var sparams []interface{}
	for i, sig := range signatures {
		si := i * 5

		stmt += fmt.Sprintf("($%d, $%d, $%d, $%d, $%d),", si+1, si+2, si+3, si+4, si+5)
		sparams = append(sparams, sig.ValidatorAddress, sig.Height, sig.Timestamp, sig.VotingPower, sig.ProposerPriority)
	}

	stmt = stmt[:len(stmt)-1]
	stmt += " ON CONFLICT (validator_address, timestamp) DO NOTHING"
	_, err := db.Sql.Exec(stmt, sparams...)
	return err
}

// SaveMessage implements database.Database
func (db *Database) SaveMessage(msg *types.Message) error {
	var partitionID int64
	partitionSize := config.Cfg.Database.PartitionSize
	if partitionSize > 0 {
		partitionID = msg.Height / partitionSize
		err := db.createPartitionIfNotExists("message", partitionID)
		if err != nil {
			return err
		}
	}

	return db.saveMessageInsidePartition(msg, partitionID)
}

// saveMessageInsidePartition stores the given message inside the partition having the provided id
func (db *Database) saveMessageInsidePartition(msg *types.Message, partitionID int64) error {
	stmt := `
INSERT INTO message(transaction_hash, index, type, value, involved_accounts_addresses, height, partition_id) 
VALUES ($1, $2, $3, $4, $5, $6, $7) ON CONFLICT DO NOTHING`

	_, err := db.Sql.Exec(stmt, msg.TxHash, msg.Index, msg.Type, msg.Value, pq.Array(msg.Addresses), msg.Height, partitionID)
	return err
}

// Close implements database.Database
func (db *Database) Close() {
	err := db.Sql.Close()
	if err != nil {
		db.Logger.Error("error while closing connection", "err", err)
	}
}

// -------------------------------------------------------------------------------------------------------------------

// GetLastPruned implements database.PruningDb
func (db *Database) GetLastPruned() (int64, error) {
	var lastPrunedHeight int64
	err := db.Sql.QueryRow(`SELECT coalesce(MAX(last_pruned_height),0) FROM pruning LIMIT 1;`).Scan(&lastPrunedHeight)
	return lastPrunedHeight, err
}

// StoreLastPruned implements database.PruningDb
func (db *Database) StoreLastPruned(height int64) error {
	_, err := db.Sql.Exec(`DELETE FROM pruning`)
	if err != nil {
		return err
	}

	_, err = db.Sql.Exec(`INSERT INTO pruning (last_pruned_height) VALUES ($1)`, height)
	return err
}

// Prune implements database.PruningDb
func (db *Database) Prune(height int64) error {
	_, err := db.Sql.Exec(`DELETE FROM pre_commit WHERE height = $1`, height)
	if err != nil {
		return err
	}

	_, err = db.Sql.Exec(`
DELETE FROM message 
USING transaction 
WHERE message.transaction_hash = transaction.hash AND transaction.height = $1
`, height)
	return err
}<|MERGE_RESOLUTION|>--- conflicted
+++ resolved
@@ -15,10 +15,7 @@
 
 	"github.com/forbole/juno/v3/database"
 	"github.com/forbole/juno/v3/types"
-<<<<<<< HEAD
-=======
 	"github.com/forbole/juno/v3/types/config"
->>>>>>> 6ce87955
 )
 
 // Builder creates a database connection with the given database connection info
