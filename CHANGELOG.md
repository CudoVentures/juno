--- conflicted
+++ resolved
@@ -1,12 +1,10 @@
-<<<<<<< HEAD
+## v3.1.0
+### Changes
+- Allow to return any `WritableConfig` when initializing the configuration
+
 ## v3.0.1
 ### Changes
 - Updated IBC to `v2.2.0`
-=======
-## v3.1.0
-### Changes
-- Allow to return any `WritableConfig` when initializing the configuration
->>>>>>> 436da3c4
 
 ## v3.0.0
 #### Note
